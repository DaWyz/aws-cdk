export * from './batch';
export * from './codepipeline';
export * from './sns';
export * from './sqs';
export * from './codebuild';
export * from './aws-api';
export * from './lambda';
export * from './ecs-task-properties';
export * from './ecs-task';
export * from './state-machine';
export * from './kinesis-stream';
<<<<<<< HEAD
export * from './log-group';
=======
export * from './kinesis-firehose-stream';
>>>>>>> 6afaddc6
<|MERGE_RESOLUTION|>--- conflicted
+++ resolved
@@ -9,8 +9,5 @@
 export * from './ecs-task';
 export * from './state-machine';
 export * from './kinesis-stream';
-<<<<<<< HEAD
 export * from './log-group';
-=======
-export * from './kinesis-firehose-stream';
->>>>>>> 6afaddc6
+export * from './kinesis-firehose-stream';