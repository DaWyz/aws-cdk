--- conflicted
+++ resolved
@@ -1,6 +1,6 @@
 import * as events from '@aws-cdk/aws-events';
 import * as lambda from '@aws-cdk/aws-lambda';
-import { addLambdaPermission, addToDeadLetterQueueResourcePolicy, TargetBaseProps, bindBaseProps } from './util';
+import { addLambdaPermission, addToDeadLetterQueueResourcePolicy, TargetBaseProps, bindBaseTargetConfig } from './util';
 
 /**
  * Customize the Lambda Event Target
@@ -37,11 +37,7 @@
     }
 
     return {
-<<<<<<< HEAD
-      ...bindBaseProps(this.props),
-      id: '',
-=======
->>>>>>> 07576867
+      ...bindBaseTargetConfig(this.props),
       arn: this.handler.functionArn,
       input: this.props.event,
       targetResource: this.handler,
