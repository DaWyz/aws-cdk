--- conflicted
+++ resolved
@@ -66,21 +66,12 @@
   },
   "license": "Apache-2.0",
   "devDependencies": {
-<<<<<<< HEAD
-    "@aws-cdk/assert": "1.24.0",
-    "@aws-cdk/aws-events": "1.24.0",
-    "@aws-cdk/aws-s3": "1.24.0",
-    "@aws-cdk/aws-ssm": "1.24.0",
-    "@types/aws-lambda": "^8.10.41",
-    "@types/fs-extra": "^8.0.1",
-=======
     "@aws-cdk/assert": "1.25.0",
     "@aws-cdk/aws-events": "1.25.0",
     "@aws-cdk/aws-s3": "1.25.0",
     "@aws-cdk/aws-ssm": "1.25.0",
-    "@types/aws-lambda": "^8.10.39",
+    "@types/aws-lambda": "^8.10.41",
     "@types/fs-extra": "^8.1.0",
->>>>>>> 8e2e4920
     "@types/sinon": "^7.5.0",
     "aws-sdk": "^2.624.0",
     "aws-sdk-mock": "^5.0.0",
